--- conflicted
+++ resolved
@@ -6,17 +6,10 @@
     <Description>This client library enables client applications to connect to Azure Cosmos via the SQL API. Azure Cosmos is a globally distributed, multi-model database service. For more information, refer to http://azure.microsoft.com/services/cosmos-db/. </Description>
     <Copyright>© Microsoft Corporation. All rights reserved.</Copyright>
     <NeutralLanguage>en-US</NeutralLanguage>
-<<<<<<< HEAD
-    <VersionPrefix>3.0.0.7</VersionPrefix>
-    <VersionSuffix>-preview</VersionSuffix>
-    <Version Condition=" '$(IsNightly)' == '1' ">$(VersionPrefix)$(VersionSuffix)-nightly$(CurrentDate)</Version>
-    <Version Condition=" '$(IsNightly)' == '0' Or '$(IsNightly)' == '' ">$(VersionPrefix)$(VersionSuffix)</Version>
-=======
-    <ClientVersion>3.0.0.6-preview</ClientVersion>
-    <DirectVersion>3.0.0.6-preview</DirectVersion>	
+    <ClientVersion>3.0.0.7-preview</ClientVersion>
+    <DirectVersion>3.0.0.7-preview</DirectVersion>	
     <Version Condition=" '$(IsNightly)' == '1' ">$(ClientVersion)-nightly$(CurrentDate)</Version>
     <Version Condition=" '$(IsNightly)' == '0' Or '$(IsNightly)' == '' ">$(ClientVersion)</Version>
->>>>>>> b3b0ef11
     <FileVersion>$(VersionPrefix)</FileVersion>
     <Authors>Microsoft</Authors>
     <TargetFramework>netstandard2.0</TargetFramework>
